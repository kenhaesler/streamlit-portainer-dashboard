--- conflicted
+++ resolved
@@ -168,16 +168,6 @@
 # Cython debug symbols
 cython_debug/
 
-<<<<<<< HEAD
-# Streamlit
-!.streamlit/
-.streamlit/*
-!.streamlit/config.toml
-!.streamlit/themes/
-!.streamlit/themes/*.toml
-
-=======
->>>>>>> 0b37c170
 # PyCharm
 #  JetBrains specific template is maintained in a separate JetBrains.gitignore that can
 #  be found at https://github.com/github/gitignore/blob/main/Global/JetBrains.gitignore
