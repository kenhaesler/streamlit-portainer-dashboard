"""Shared state and data helpers for the dashboard pages."""
from __future__ import annotations

import logging
import threading
from dataclasses import dataclass
from datetime import datetime, timezone
from typing import Iterable, MutableMapping, Sequence

import pandas as pd
import streamlit as st
from streamlit_autorefresh import st_autorefresh

from .config import Config, PortainerDefaults

try:  # pragma: no cover - import shim for Streamlit runtime
    from .portainer_client import (  # type: ignore[import-not-found]
        PortainerAPIError,
        PortainerClient,
        normalise_endpoint_containers,
        normalise_endpoint_images,
        normalise_endpoint_metadata,
        normalise_endpoint_host_metrics,
        normalise_endpoint_stacks,
        normalise_endpoint_volumes,
        normalise_container_details,
    )
    from .environment_cache import (  # type: ignore[import-not-found]
        CacheEntry,
        build_cache_key as build_portainer_cache_key,
        clear_cache as clear_persistent_portainer_cache,
        load_cache_entry as load_portainer_cache_entry,
        store_cache_entry as store_portainer_cache_entry,
    )
<<<<<<< HEAD
    from .services.backup_scheduler import (  # type: ignore[import-not-found]
        ensure_scheduler_running,
    )
=======
>>>>>>> 76486213
    from .settings import (  # type: ignore[import-not-found]
        PortainerEnvironment,
        get_configured_environments,
        load_environments,
        save_environments,
    )
    from .managers.environment_manager import (  # type: ignore[import-not-found]
        EnvironmentManager,
    )
    from .managers.background_job_runner import (  # type: ignore[import-not-found]
        BackgroundJobRunner,
    )
except (ModuleNotFoundError, ImportError):  # pragma: no cover - fallback when executed as a script
    from portainer_client import (  # type: ignore[no-redef]
        PortainerAPIError,
        PortainerClient,
        normalise_endpoint_containers,
        normalise_endpoint_images,
        normalise_endpoint_metadata,
        normalise_endpoint_host_metrics,
        normalise_endpoint_stacks,
        normalise_endpoint_volumes,
        normalise_container_details,
    )
    from environment_cache import (  # type: ignore[no-redef]
        CacheEntry,
        build_cache_key as build_portainer_cache_key,
        clear_cache as clear_persistent_portainer_cache,
        load_cache_entry as load_portainer_cache_entry,
        store_cache_entry as store_portainer_cache_entry,
    )
<<<<<<< HEAD
    from services.backup_scheduler import (  # type: ignore[no-redef]
        ensure_scheduler_running,
    )
=======
>>>>>>> 76486213
    from settings import (  # type: ignore[no-redef]
        PortainerEnvironment,
        get_configured_environments,
        load_environments,
        save_environments,
    )
    from managers.environment_manager import (  # type: ignore[no-redef]
        EnvironmentManager,
    )
    from managers.background_job_runner import (  # type: ignore[no-redef]
        BackgroundJobRunner,
    )

__all__ = [
    "ConfigurationError",
    "NoEnvironmentsConfiguredError",
    "trigger_rerun",
    "FilterResult",
    "PortainerDataResult",
    "apply_selected_environment",
    "clear_cached_data",
    "fetch_portainer_data",
    "load_portainer_data",
    "get_saved_environments",
    "get_selected_environment_name",
    "initialise_session_state",
    "load_configured_environment_settings",
    "render_data_refresh_notice",
    "render_sidebar_filters",
    "set_active_environment",
    "set_saved_environments",
]


LOGGER = logging.getLogger(__name__)

_REFRESH_LOCK = threading.Lock()
_ACTIVE_REFRESHERS: dict[str, threading.Thread] = {}


class ConfigurationError(RuntimeError):
    """Raised when the configured environments are invalid."""


class NoEnvironmentsConfiguredError(RuntimeError):
    """Raised when no Portainer environments are available."""


SESSION_ENVIRONMENTS_KEY = EnvironmentManager.ENVIRONMENTS_KEY
SESSION_SELECTED_ENV_KEY = EnvironmentManager.SELECTED_ENV_KEY
SESSION_APPLIED_ENV_KEY = EnvironmentManager.APPLIED_ENV_KEY
SESSION_FILTER_ENVIRONMENTS = "portainer_filter_selected_environments"
SESSION_FILTER_ENDPOINTS = "portainer_filter_selected_endpoints"
SESSION_FILTER_STACK_SEARCH = "portainer_filter_stack_search"
SESSION_FILTER_CONTAINER_SEARCH = "portainer_filter_container_search"
SESSION_AUTO_REFRESH_INTERVAL = "portainer_auto_refresh_interval"
SESSION_AUTO_REFRESH_COUNT = "_portainer_auto_refresh_count"


def _environment_from_defaults(defaults: PortainerDefaults) -> dict[str, object]:
    """Serialise the default Portainer environment into the session format."""

    return {
        "name": defaults.environment_name or "Default",
        "api_url": defaults.api_url,
        "api_key": defaults.api_key,
        "verify_ssl": defaults.verify_ssl,
    }


def trigger_rerun() -> None:
    """Request Streamlit to rerun the script, handling legacy APIs."""

    rerun = getattr(st, "rerun", None) or getattr(st, "experimental_rerun", None)
    if rerun is None:  # pragma: no cover - unexpected runtime configuration
        raise AttributeError("Streamlit rerun API is unavailable")
    rerun()


def initialise_session_state(config: Config) -> None:
    """Ensure baseline session state is available for all pages."""

    if SESSION_ENVIRONMENTS_KEY not in st.session_state:
        stored = load_environments()
        if not stored:
            defaults = config.portainer.default_environment
            if defaults.api_url and defaults.api_key:
                stored = [_environment_from_defaults(defaults)]
        st.session_state[SESSION_ENVIRONMENTS_KEY] = stored
def _get_environment_manager(
    state: MutableMapping[str, object] | None = None,
    *,
    environment_manager: EnvironmentManager | None = None,
) -> EnvironmentManager:
    mapping = state or st.session_state
    if environment_manager is not None:
        return environment_manager
    return EnvironmentManager(
        mapping,
        clear_cache=clear_cached_data,
        loader=load_environments,
        saver=save_environments,
    )

<<<<<<< HEAD
    try:
        ensure_scheduler_running()
    except Exception:  # pragma: no cover - defensive guard for Streamlit runtime
        LOGGER.warning("Scheduled backup runner failed to start", exc_info=True)

    if SESSION_SELECTED_ENV_KEY not in st.session_state:
        environments = st.session_state[SESSION_ENVIRONMENTS_KEY]
        st.session_state[SESSION_SELECTED_ENV_KEY] = (
            environments[0]["name"] if environments else ""
        )
=======

def initialise_session_state(
    *,
    environment_manager: EnvironmentManager | None = None,
    background_runner: BackgroundJobRunner | None = None,
) -> None:
    """Ensure baseline session state is available for all pages."""

    manager = _get_environment_manager(environment_manager=environment_manager)
    environments = manager.initialise()
    runner = background_runner or BackgroundJobRunner()
    runner.maybe_run_backups(environments)
>>>>>>> 76486213


def get_saved_environments(
    *, environment_manager: EnvironmentManager | None = None
) -> list[dict[str, object]]:
    """Return all saved environments from the current session."""

    manager = _get_environment_manager(environment_manager=environment_manager)
    return manager.get_saved_environments()


def set_saved_environments(
    environments: Iterable[dict[str, object]],
    *,
    environment_manager: EnvironmentManager | None = None,
) -> None:
    """Persist and update the saved environments list."""

    manager = _get_environment_manager(environment_manager=environment_manager)
    manager.set_saved_environments(environments)


def get_selected_environment_name(
    *, environment_manager: EnvironmentManager | None = None
) -> str:
    """Return the name of the currently selected environment."""

    manager = _get_environment_manager(environment_manager=environment_manager)
    return manager.get_selected_environment_name()

def set_active_environment(config: Config, name: str) -> None:
    """Update the active environment selection."""

    previous_selection = st.session_state.get(SESSION_SELECTED_ENV_KEY, "")
    st.session_state[SESSION_SELECTED_ENV_KEY] = name
    st.session_state.pop(SESSION_APPLIED_ENV_KEY, None)
    clear_cached_data(config, persistent=bool(str(previous_selection).strip()))


def apply_selected_environment(config: Config) -> None:
    """Apply the selected environment if it has changed since the last run."""

    selected = get_selected_environment_name()
    applied = st.session_state.get(SESSION_APPLIED_ENV_KEY)
    environment = _get_selected_environment()
    if environment is None:
        defaults = config.portainer.default_environment
        if defaults.api_url and defaults.api_key:
            environment = _environment_from_defaults(defaults)

    if applied == selected:
        st.session_state["active_portainer_environment"] = environment
        return

    st.session_state["active_portainer_environment"] = environment
    st.session_state[SESSION_APPLIED_ENV_KEY] = selected
    clear_cached_data(config, persistent=applied is not None)

def set_active_environment(
    name: str,
    *,
    environment_manager: EnvironmentManager | None = None,
) -> None:
    """Update the active environment selection."""

    manager = _get_environment_manager(environment_manager=environment_manager)
    manager.set_active_environment(name)


def apply_selected_environment(
    *, environment_manager: EnvironmentManager | None = None
) -> None:
    """Apply the selected environment if it has changed since the last run."""

    manager = _get_environment_manager(environment_manager=environment_manager)
    manager.apply_selected_environment()


def load_configured_environment_settings(
    config: Config,
) -> tuple[PortainerEnvironment, ...]:
    """Load configured Portainer environments from environment variables."""

    environments = config.portainer.configured_environments
    try:
        environments = EnvironmentManager.load_configured_environment_settings()
    except ValueError as exc:  # pragma: no cover - depends on runtime configuration
        raise ConfigurationError(str(exc)) from exc
    if not environments:
        raise NoEnvironmentsConfiguredError
    return environments


def clear_cached_data(config: Config, *, persistent: bool = True) -> None:
    """Clear cached Portainer data.

    Parameters
    ----------
    persistent:
        When ``True`` (the default), remove any entries stored in the
        cross-session cache on disk. When ``False`` only the Streamlit
        in-memory cache for the current session is cleared. This is useful for
        avoiding unnecessary cache invalidations across user sessions while
        still ensuring the current session refreshes its data.
    """

    fetch_portainer_data.clear()  # type: ignore[attr-defined]
    if persistent:
        clear_persistent_portainer_cache(config.cache)


def _serialise_dataframe(df: pd.DataFrame) -> dict[str, object]:
    return {"columns": list(df.columns), "records": df.to_dict(orient="records")}


def _deserialise_dataframe(payload: object) -> pd.DataFrame:
    if not isinstance(payload, dict):
        raise ValueError("Invalid dataframe payload")
    columns = payload.get("columns")
    records = payload.get("records")
    if not isinstance(columns, list) or not all(isinstance(col, str) for col in columns):
        raise ValueError("Invalid dataframe columns")
    if not isinstance(records, list):
        raise ValueError("Invalid dataframe records")
    if records:
        return pd.DataFrame.from_records(records, columns=columns)
    return pd.DataFrame(columns=columns)


def _timestamp_to_datetime(timestamp: float | None) -> datetime | None:
    if timestamp is None:
        return None
    try:
        dt = datetime.fromtimestamp(timestamp, tz=timezone.utc)
    except (OverflowError, OSError, ValueError):
        return None
    return dt.astimezone()


def _build_cached_payload(
    stack_data: pd.DataFrame,
    container_data: pd.DataFrame,
    endpoint_data: pd.DataFrame,
    container_details: pd.DataFrame,
    host_data: pd.DataFrame,
    volume_data: pd.DataFrame,
    image_data: pd.DataFrame,
    warnings: list[str],
) -> dict[str, object]:
    return {
        "stack_data": _serialise_dataframe(stack_data),
        "container_data": _serialise_dataframe(container_data),
        "endpoint_data": _serialise_dataframe(endpoint_data),
        "container_details": _serialise_dataframe(container_details),
        "host_data": _serialise_dataframe(host_data),
        "volume_data": _serialise_dataframe(volume_data),
        "image_data": _serialise_dataframe(image_data),
        "warnings": warnings,
    }


def _deserialise_cache_entry(
    entry: CacheEntry,
) -> tuple[
    pd.DataFrame,
    pd.DataFrame,
    pd.DataFrame,
    pd.DataFrame,
    pd.DataFrame,
    pd.DataFrame,
    pd.DataFrame,
    list[str],
] | None:
    payload = entry.payload
    try:
        stack_data = _deserialise_dataframe(payload.get("stack_data"))
        container_data = _deserialise_dataframe(payload.get("container_data"))
        endpoint_data = _deserialise_dataframe(payload.get("endpoint_data"))
        container_details = _deserialise_dataframe(payload.get("container_details"))
        host_data = _deserialise_dataframe(payload.get("host_data"))
        volume_data = _deserialise_dataframe(payload.get("volume_data"))
        image_data = _deserialise_dataframe(payload.get("image_data"))
    except ValueError:
        return None
    warnings_raw = payload.get("warnings")
    if isinstance(warnings_raw, list) and all(
        isinstance(item, str) for item in warnings_raw
    ):
        warnings = list(warnings_raw)
    else:
        warnings = []
    return (
        stack_data,
        container_data,
        endpoint_data,
        container_details,
        host_data,
        volume_data,
        image_data,
        warnings,
    )


def _fetch_portainer_payload(
    environments: tuple[PortainerEnvironment, ...],
    *,
    include_stopped: bool,
    include_container_details: bool,
    include_resource_utilisation: bool,
) -> tuple[
    pd.DataFrame,
    pd.DataFrame,
    pd.DataFrame,
    pd.DataFrame,
    pd.DataFrame,
    pd.DataFrame,
    pd.DataFrame,
    list[str],
]:
    stack_frames: list[pd.DataFrame] = []
    container_frames: list[pd.DataFrame] = []
    endpoint_frames: list[pd.DataFrame] = []
    container_detail_frames: list[pd.DataFrame] = []
    host_frames: list[pd.DataFrame] = []
    volume_frames: list[pd.DataFrame] = []
    image_frames: list[pd.DataFrame] = []
    warnings: list[str] = []

    for environment in environments:
        with PortainerClient(
            base_url=environment.api_url,
            api_key=environment.api_key,
            verify_ssl=environment.verify_ssl,
        ) as client:
            endpoints = client.list_edge_endpoints()
            stacks: dict[int, list[dict]] = {}
            containers: dict[int, list[dict]] = {}
            inspections: dict[int, dict[str, dict]] = {}
            stats: dict[int, dict[str, dict]] = {}
            host_info: dict[int, dict[str, object]] = {}
            host_usage: dict[int, dict[str, object]] = {}
            volumes: dict[int, list[dict]] = {}
            images: dict[int, list[dict]] = {}

            def _load_endpoint_payload(
                endpoint: dict[str, object]
            ) -> tuple[int, list[dict], list[dict], list[str]]:
                endpoint_id = int(endpoint.get("Id") or endpoint.get("id", 0))
                endpoint_warnings: list[str] = []

                try:
                    endpoint_stacks = client.list_stacks_for_endpoint(endpoint_id)
                except PortainerAPIError as exc:
                    endpoint_warnings.append(
                        f"[{environment.name}] Failed to load stacks for endpoint {endpoint_id}: {exc}"
                    )
                    endpoint_stacks = []
                else:
                    if not isinstance(endpoint_stacks, list):
                        endpoint_stacks = []

                try:
                    endpoint_containers = client.list_containers_for_endpoint(
                        endpoint_id, include_stopped=include_stopped
                    )
                except PortainerAPIError as exc:
                    endpoint_warnings.append(
                        f"[{environment.name}] Failed to load containers for endpoint {endpoint_id}: {exc}"
                    )
                    endpoint_containers = []
                else:
                    if not isinstance(endpoint_containers, list):
                        endpoint_containers = []

                if include_resource_utilisation:
                    try:
                        host_info[endpoint_id] = client.get_endpoint_host_info(endpoint_id)
                    except PortainerAPIError as exc:
                        warnings.append(
                            f"[{environment.name}] Failed to load host info for endpoint {endpoint_id}: {exc}"
                        )
                        host_info[endpoint_id] = {}
                    try:
                        host_usage[endpoint_id] = client.get_endpoint_system_df(endpoint_id)
                    except PortainerAPIError as exc:
                        warnings.append(
                            f"[{environment.name}] Failed to load host usage for endpoint {endpoint_id}: {exc}"
                        )
                        host_usage[endpoint_id] = {}
                    try:
                        volumes[endpoint_id] = client.list_volumes_for_endpoint(endpoint_id)
                    except PortainerAPIError as exc:
                        warnings.append(
                            f"[{environment.name}] Failed to load volumes for endpoint {endpoint_id}: {exc}"
                        )
                        volumes[endpoint_id] = []
                    try:
                        images[endpoint_id] = client.list_images_for_endpoint(endpoint_id)
                    except PortainerAPIError as exc:
                        warnings.append(
                            f"[{environment.name}] Failed to load images for endpoint {endpoint_id}: {exc}"
                        )
                        images[endpoint_id] = []
                else:
                    host_info.setdefault(endpoint_id, {})
                    host_usage.setdefault(endpoint_id, {})
                    volumes.setdefault(endpoint_id, [])
                    images.setdefault(endpoint_id, [])

                if include_container_details:
                    inspections.setdefault(endpoint_id, {})
                    stats.setdefault(endpoint_id, {})
                    for container in endpoint_containers:
                        container_id = (
                            container.get("Id")
                            or container.get("ID")
                            or container.get("id")
                        )
                        if not isinstance(container_id, str) or not container_id:
                            continue
                        try:
                            inspections[endpoint_id][container_id] = client.inspect_container(
                                endpoint_id, container_id
                            )
                        except PortainerAPIError as exc:
                            warnings.append(
                                f"[{environment.name}] Failed to inspect container {container_id[:12]} on endpoint {endpoint_id}: {exc}"
                            )
                        try:
                            stats[endpoint_id][container_id] = client.get_container_stats(
                                endpoint_id, container_id
                            )
                        except PortainerAPIError as exc:
                            warnings.append(
                                f"[{environment.name}] Failed to load stats for container {container_id[:12]} on endpoint {endpoint_id}: {exc}"
                            )

                return endpoint_id, endpoint_stacks, endpoint_containers, endpoint_warnings

            for endpoint in endpoints:
                endpoint_id, endpoint_stacks, endpoint_containers, endpoint_warnings = _load_endpoint_payload(
                    endpoint
                )
                stacks[endpoint_id] = endpoint_stacks
                containers[endpoint_id] = endpoint_containers
                if endpoint_warnings:
                    warnings.extend(endpoint_warnings)

            stack_df = normalise_endpoint_stacks(endpoints, stacks)
            stack_df["environment_name"] = environment.name
            stack_frames.append(stack_df)

            container_df = normalise_endpoint_containers(endpoints, containers)
            container_df["environment_name"] = environment.name
            container_frames.append(container_df)

            endpoint_df = normalise_endpoint_metadata(endpoints)
            endpoint_df["environment_name"] = environment.name
            endpoint_frames.append(endpoint_df)

            container_details_df = normalise_container_details(
                endpoints, containers, inspections, stats
            )
            container_details_df["environment_name"] = environment.name
            container_detail_frames.append(container_details_df)

            host_df = normalise_endpoint_host_metrics(endpoints, host_info, host_usage)
            host_df["environment_name"] = environment.name
            host_frames.append(host_df)

            volume_df = normalise_endpoint_volumes(endpoints, volumes)
            volume_df["environment_name"] = environment.name
            volume_frames.append(volume_df)

            image_df = normalise_endpoint_images(endpoints, images)
            image_df["environment_name"] = environment.name
            image_frames.append(image_df)

    if stack_frames:
        stack_data = pd.concat(stack_frames, ignore_index=True)
    else:
        stack_data = normalise_endpoint_stacks([], {})
        stack_data["environment_name"] = pd.Series(dtype="object")

    if container_frames:
        container_data = pd.concat(container_frames, ignore_index=True)
    else:
        container_data = normalise_endpoint_containers([], {})
        container_data["environment_name"] = pd.Series(dtype="object")

    if endpoint_frames:
        endpoint_data = pd.concat(endpoint_frames, ignore_index=True)
    else:
        endpoint_data = normalise_endpoint_metadata([])
        endpoint_data["environment_name"] = pd.Series(dtype="object")

    if container_detail_frames:
        container_detail_data = pd.concat(container_detail_frames, ignore_index=True)
    else:
        container_detail_data = normalise_container_details([], {}, {}, {})
        container_detail_data["environment_name"] = pd.Series(dtype="object")

    if host_frames:
        host_data = pd.concat(host_frames, ignore_index=True)
    else:
        host_data = normalise_endpoint_host_metrics([], {}, {})
        host_data["environment_name"] = pd.Series(dtype="object")

    if volume_frames:
        volume_data = pd.concat(volume_frames, ignore_index=True)
    else:
        volume_data = normalise_endpoint_volumes([], {})
        volume_data["environment_name"] = pd.Series(dtype="object")

    if image_frames:
        image_data = pd.concat(image_frames, ignore_index=True)
    else:
        image_data = normalise_endpoint_images([], {})
        image_data["environment_name"] = pd.Series(dtype="object")

    return (
        stack_data,
        container_data,
        endpoint_data,
        container_detail_data,
        host_data,
        volume_data,
        image_data,
        warnings,
    )


def _start_background_refresh(
    config: Config,
    cache_key: str,
    environments: tuple[PortainerEnvironment, ...],
    *,
    include_stopped: bool,
    include_container_details: bool,
    include_resource_utilisation: bool,
) -> bool:
    if not environments:
        return False

    def _worker() -> None:
        try:
            (
                stack_data,
                container_data,
                endpoint_data,
                container_details,
                host_data,
                volume_data,
                image_data,
                warnings,
            ) = _fetch_portainer_payload(
                environments,
                include_stopped=include_stopped,
                include_container_details=include_container_details,
                include_resource_utilisation=include_resource_utilisation,
            )
            payload = _build_cached_payload(
                stack_data,
                container_data,
                endpoint_data,
                container_details,
                host_data,
                volume_data,
                image_data,
                warnings,
            )
            store_portainer_cache_entry(config.cache, cache_key, payload)
        except Exception:  # pragma: no cover - defensive guard for background thread
            LOGGER.warning(
                "Background refresh for cache key %s failed", cache_key, exc_info=True
            )
        finally:
            fetch_portainer_data.clear()  # type: ignore[attr-defined]
            with _REFRESH_LOCK:
                _ACTIVE_REFRESHERS.pop(cache_key, None)

    with _REFRESH_LOCK:
        existing = _ACTIVE_REFRESHERS.get(cache_key)
        if existing and existing.is_alive():
            return True
        thread = threading.Thread(
            target=_worker,
            name=f"portainer-refresh-{cache_key[:8]}",
            daemon=True,
        )
        _ACTIVE_REFRESHERS[cache_key] = thread
        try:
            thread.start()
        except RuntimeError:  # pragma: no cover - unexpected runtime limitation
            LOGGER.warning(
                "Unable to start background refresh thread for cache key %s",
                cache_key,
                exc_info=True,
            )
            _ACTIVE_REFRESHERS.pop(cache_key, None)
            return False
    return True


@st.cache_data(show_spinner=False)
def fetch_portainer_data(
    config: Config,
    environments: tuple[PortainerEnvironment, ...],
    *,
    include_stopped: bool = False,
    include_container_details: bool = False,
    include_resource_utilisation: bool = False,
) -> PortainerDataResult:
    """Fetch data for the provided environments, caching the result.

    Parameters
    ----------
    environments:
        Sequence of configured Portainer environments to query.
    include_stopped:
        When ``True`` the Docker API is queried with ``all=1`` so stopped
        containers are included in the response. Defaults to ``False`` to keep
        compatibility with dashboards that focus on running workloads.
    include_container_details:
        When ``True`` the API fetches per-container inspect and stats
        payloads. These are comparatively heavy requests so the default is
        ``False`` to avoid overwhelming Portainer unless detailed metrics are
        explicitly required.
    include_resource_utilisation:
        When ``True`` load host metrics, volume inventories, and image
        metadata for each endpoint. These requests are also optional and can
        be disabled to minimise API usage on busy installations.
    """

    cache_key = build_portainer_cache_key(
        environments,
        include_stopped=include_stopped,
        include_container_details=include_container_details,
        include_resource_utilisation=include_resource_utilisation,
    )
    cache_entry = load_portainer_cache_entry(config.cache, cache_key)

    if cache_entry:
        cached = _deserialise_cache_entry(cache_entry)
        if cached:
            (
                stack_data,
                container_data,
                endpoint_data,
                container_details,
                host_data,
                volume_data,
                image_data,
                warnings,
            ) = cached
            refreshed_at = _timestamp_to_datetime(cache_entry.refreshed_at)
            is_refreshing = False
            if cache_entry.is_expired:
                is_refreshing = _start_background_refresh(
                    config,
                    cache_key,
                    environments,
                    include_stopped=include_stopped,
                    include_container_details=include_container_details,
                    include_resource_utilisation=include_resource_utilisation,
                )
            if is_refreshing or not cache_entry.is_expired:
                return PortainerDataResult(
                    stack_data=stack_data,
                    container_data=container_data,
                    endpoint_data=endpoint_data,
                    container_details=container_details,
                    host_data=host_data,
                    volume_data=volume_data,
                    image_data=image_data,
                    warnings=warnings,
                    refreshed_at=refreshed_at,
                    is_stale=cache_entry.is_expired,
                    is_refreshing=is_refreshing,
                )

    (
        stack_data,
        container_data,
        endpoint_data,
        container_details,
        host_data,
        volume_data,
        image_data,
        warnings,
    ) = _fetch_portainer_payload(
        environments,
        include_stopped=include_stopped,
        include_container_details=include_container_details,
        include_resource_utilisation=include_resource_utilisation,
    )
    refreshed_timestamp = store_portainer_cache_entry(
        config.cache,
        cache_key,
        _build_cached_payload(
            stack_data,
            container_data,
            endpoint_data,
            container_details,
            host_data,
            volume_data,
            image_data,
            warnings,
        ),
    )
    refreshed_at = _timestamp_to_datetime(refreshed_timestamp)
    if refreshed_at is None:
        refreshed_at = datetime.now(timezone.utc).astimezone()

    return PortainerDataResult(
        stack_data=stack_data,
        container_data=container_data,
        endpoint_data=endpoint_data,
        container_details=container_details,
        host_data=host_data,
        volume_data=volume_data,
        image_data=image_data,
        warnings=warnings,
        refreshed_at=refreshed_at,
        is_stale=False,
        is_refreshing=False,
    )


def _format_refresh_timestamp(value: datetime | None) -> str | None:
    if value is None:
        return None
    formatted = value.strftime("%Y-%m-%d %H:%M:%S %Z").strip()
    return formatted or value.strftime("%Y-%m-%d %H:%M:%S")


def render_data_refresh_notice(result: PortainerDataResult) -> None:
    """Display the current refresh state to the user."""

    timestamp_text = _format_refresh_timestamp(result.refreshed_at)

    if result.is_refreshing:
        message = "Refreshing Portainer data in the background."
        if timestamp_text:
            message += f" Showing cached results from {timestamp_text}."
        st.info(message, icon="🔄")
    elif result.is_stale:
        message = "Cached Portainer data is out of date."
        if timestamp_text:
            message += f" Last successful refresh {timestamp_text}."
        st.warning(message, icon="⚠️")
    elif timestamp_text:
        st.caption(f"Last synced with Portainer on {timestamp_text}.")


def load_portainer_data(
    config: Config,
    environments: tuple[PortainerEnvironment, ...],
    *,
    include_stopped: bool = False,
    include_container_details: bool = False,
    include_resource_utilisation: bool = False,
    progress_message: str | None = None,
) -> PortainerDataResult:
    """Fetch Portainer data while surfacing progress feedback to the user.

    Parameters mirror :func:`fetch_portainer_data` while emitting a spinner so
    the Streamlit UI communicates progress to the user.
    """

    message = progress_message or "🔄 Fetching the latest data from Portainer…"
    with st.spinner(message):
        return fetch_portainer_data(
            config,
            environments,
            include_stopped=include_stopped,
            include_container_details=include_container_details,
            include_resource_utilisation=include_resource_utilisation,
        )


def _humanise_value(value: object, mapping: dict[int, str]) -> object:
    if pd.isna(value):
        return value
    if isinstance(value, (int, float)) and not isinstance(value, bool):
        int_value = int(value)
        return mapping.get(int_value, value)
    if isinstance(value, str):
        try:
            int_value = int(float(value))
        except ValueError:
            return mapping.get(value, value)
        return mapping.get(int_value, mapping.get(value, value))
    return mapping.get(value, value)


def _humanise_stack_dataframe(df: pd.DataFrame) -> pd.DataFrame:
    if df.empty:
        return df

    endpoint_mapping = {
        0: "Unknown",
        1: "Up",
        2: "Down",
        3: "Warning",
        "UP": "Up",
        "up": "Up",
        "DOWN": "Down",
        "down": "Down",
        "WARNING": "Warning",
        "warning": "Warning",
        "unknown": "Unknown",
    }
    stack_status_mapping = {1: "Active", 2: "Inactive"}
    stack_type_mapping = {1: "Docker Swarm", 2: "Docker Compose", 3: "Kubernetes"}

    humanised = df.copy()
    for column, mapping in (
        ("endpoint_status", endpoint_mapping),
        ("stack_status", stack_status_mapping),
        ("stack_type", stack_type_mapping),
    ):
        if column in humanised.columns:
            humanised[column] = (
                humanised[column]
                .apply(lambda value, mapping=mapping: _humanise_value(value, mapping))
                .astype("string")
            )
    return humanised


@dataclass
class FilterResult:
    selected_environments: list[str]
    selected_endpoints: list[str]
    stack_search: str
    container_search: str
    stack_data: pd.DataFrame
    container_data: pd.DataFrame
    endpoint_data: pd.DataFrame
    container_details: pd.DataFrame
    host_data: pd.DataFrame
    volume_data: pd.DataFrame
    image_data: pd.DataFrame


@dataclass
class PortainerDataResult:
    stack_data: pd.DataFrame
    container_data: pd.DataFrame
    endpoint_data: pd.DataFrame
    container_details: pd.DataFrame
    host_data: pd.DataFrame
    volume_data: pd.DataFrame
    image_data: pd.DataFrame
    warnings: list[str]
    refreshed_at: datetime | None
    is_stale: bool
    is_refreshing: bool


def _ensure_session_list(key: str, options: Sequence[str]) -> list[str]:
    current = list(st.session_state.get(key, []))
    valid = [item for item in current if item in options]
    return valid or list(options)


def _render_sidebar_refresh_status(status: PortainerDataResult) -> None:
    timestamp_text = _format_refresh_timestamp(status.refreshed_at)
    if status.is_refreshing:
        message = "🔄 Refreshing Portainer data…"
        if timestamp_text:
            message += f" Last update {timestamp_text}."
        st.caption(message)
    elif status.is_stale:
        message = "⚠️ Cached data is out of date."
        if timestamp_text:
            message += f" Last update {timestamp_text}."
        st.caption(message)
    elif timestamp_text:
        st.caption(f"📅 Last update {timestamp_text}.")


def render_sidebar_filters(
    config: Config,
    stack_data: pd.DataFrame,
    container_data: pd.DataFrame,
    *,
    endpoint_data: pd.DataFrame | None = None,
    container_details: pd.DataFrame | None = None,
    host_data: pd.DataFrame | None = None,
    volume_data: pd.DataFrame | None = None,
    image_data: pd.DataFrame | None = None,
    data_status: PortainerDataResult | None = None,
    show_stack_search: bool = True,
    show_container_search: bool = True,
) -> FilterResult:
    """Render common sidebar controls and return the applied filters."""

    with st.sidebar:
        st.markdown("### 🧭 Dashboard controls")
        if data_status is not None:
            _render_sidebar_refresh_status(data_status)

        refresh_now = st.button(
            "🔄 Refresh data",
            use_container_width=True,
            help="Clear cached Portainer responses and fetch the latest data immediately.",
        )
        if refresh_now:
            clear_cached_data(config)
            trigger_rerun()

        refresh_options = [0, 15, 30, 60, 120, 300]
        refresh_interval = st.session_state.get(SESSION_AUTO_REFRESH_INTERVAL, 0)
        if refresh_interval not in refresh_options:
            refresh_interval = 0

        with st.expander(
            "Auto-refresh settings",
            expanded=bool(refresh_interval),
        ):
            st.caption(
                "Keep long-running dashboards in sync without manual refreshes."
            )
            refresh_interval = st.select_slider(
                "Auto-refresh interval",
                options=refresh_options,
                value=refresh_interval,
                help="Automatically refresh Portainer data. Set to Off to disable.",
                format_func=lambda value: "Off"
                if value == 0
                else f"Every {value} seconds",
            )
        st.session_state[SESSION_AUTO_REFRESH_INTERVAL] = refresh_interval

        if refresh_interval > 0:
            refresh_count = st_autorefresh(
                interval=int(refresh_interval * 1000),
                key="portainer_data_auto_refresh",
            )
            previous_count = st.session_state.get(SESSION_AUTO_REFRESH_COUNT)
            st.session_state[SESSION_AUTO_REFRESH_COUNT] = refresh_count
            if previous_count is not None and refresh_count != previous_count:
                clear_cached_data(config)
                trigger_rerun()
        else:
            st.session_state.pop(SESSION_AUTO_REFRESH_COUNT, None)

        st.divider()
        st.markdown("### 🌐 Environment scope")

        saved_envs = get_saved_environments()
        env_names = [env.get("name", "") for env in saved_envs if env.get("name")]
        if env_names:
            current_name = get_selected_environment_name()
            if current_name not in env_names:
                current_name = env_names[0]
                set_active_environment(config, current_name)
            selection = st.selectbox(
                "Active environment",
                env_names,
                index=env_names.index(current_name),
                help="Choose which saved Portainer environment should drive this session.",
            )
            if selection != current_name:
                set_active_environment(config, selection)
                trigger_rerun()
        else:
            st.info("No saved environments. Use the Settings page to add one.")

        environment_options = sorted(
            pd.concat(
                [
                    stack_data.get("environment_name", pd.Series(dtype="object")),
                    container_data.get("environment_name", pd.Series(dtype="object")),
                ]
            )
            .dropna()
            .unique()
            .tolist()
        )

        if environment_options:
            st.caption(
                "Filter the visible data by any combination of saved environments and edge agents."
            )

        selected_envs = _ensure_session_list(
            SESSION_FILTER_ENVIRONMENTS, environment_options
        )
        selected_environments = st.multiselect(
            "Environments",
            options=environment_options,
            default=selected_envs,
            key=SESSION_FILTER_ENVIRONMENTS,
            placeholder="Show all environments" if environment_options else None,
        )

        if selected_environments:
            endpoint_source = pd.concat(
                [
                    stack_data[stack_data["environment_name"].isin(selected_environments)][
                        "endpoint_name"
                    ],
                    container_data[
                        container_data["environment_name"].isin(selected_environments)
                    ]["endpoint_name"],
                ],
                ignore_index=True,
            )
        else:
            endpoint_source = pd.concat(
                [
                    stack_data.get("endpoint_name", pd.Series(dtype="object")),
                    container_data.get("endpoint_name", pd.Series(dtype="object")),
                ]
            )

        endpoint_options = sorted(endpoint_source.dropna().unique().tolist())
        selected_endpoint_defaults = _ensure_session_list(
            SESSION_FILTER_ENDPOINTS, endpoint_options
        )
        selected_endpoints = st.multiselect(
            "Edge agents",
            options=endpoint_options,
            default=selected_endpoint_defaults,
            key=SESSION_FILTER_ENDPOINTS,
            placeholder="Show all edge agents" if endpoint_options else None,
        )

        st.divider()
        st.markdown("### 🎯 Search & refine")

        stack_search = ""
        container_search = ""
        expand_search = False
        if show_stack_search:
            stack_search_default = str(
                st.session_state.get(SESSION_FILTER_STACK_SEARCH, "")
            )
            expand_search = expand_search or bool(stack_search_default)
        if show_container_search:
            container_search_default = str(
                st.session_state.get(SESSION_FILTER_CONTAINER_SEARCH, "")
            )
            expand_search = expand_search or bool(container_search_default)

        with st.expander("Text search", expanded=expand_search):
            if show_stack_search:
                stack_search = st.text_input(
                    "Search stack name",
                    key=SESSION_FILTER_STACK_SEARCH,
                    placeholder="Filter by stack name",
                )
            if show_container_search:
                container_search = st.text_input(
                    "Search container or image",
                    key=SESSION_FILTER_CONTAINER_SEARCH,
                    placeholder="Filter by container name or image",
                )
        if not show_stack_search:
            stack_search = ""
        if not show_container_search:
            container_search = ""

    stack_filtered = _humanise_stack_dataframe(stack_data)
    if selected_environments:
        stack_filtered = stack_filtered[
            stack_filtered["environment_name"].isin(selected_environments)
        ]
    if selected_endpoints:
        stack_filtered = stack_filtered[
            stack_filtered["endpoint_name"].isin(selected_endpoints)
        ]
    if show_stack_search and stack_search:
        stack_filtered = stack_filtered[
            stack_filtered["stack_name"].fillna("").str.contains(stack_search, case=False)
        ]

    containers_filtered = container_data.copy()
    if selected_environments:
        containers_filtered = containers_filtered[
            containers_filtered["environment_name"].isin(selected_environments)
        ]
    if selected_endpoints:
        containers_filtered = containers_filtered[
            containers_filtered["endpoint_name"].isin(selected_endpoints)
        ]
    if show_container_search and container_search:
        search_mask = (
            containers_filtered["container_name"].fillna("").str.contains(
                container_search, case=False
            )
            | containers_filtered["image"].fillna("").str.contains(
                container_search, case=False
            )
        )
        containers_filtered = containers_filtered[search_mask]

    def _ensure_dataframe(value: pd.DataFrame | None) -> pd.DataFrame:
        if value is None:
            return pd.DataFrame()
        return value

    endpoint_source = _ensure_dataframe(endpoint_data)
    host_source = _ensure_dataframe(host_data)
    volume_source = _ensure_dataframe(volume_data)
    image_source = _ensure_dataframe(image_data)
    container_detail_source = _ensure_dataframe(container_details)

    def _filter_scope(df: pd.DataFrame) -> pd.DataFrame:
        if df.empty:
            return df
        filtered = df
        if selected_environments:
            if "environment_name" in filtered.columns:
                filtered = filtered[
                    filtered["environment_name"].isin(selected_environments)
                ]
        if selected_endpoints and "endpoint_name" in filtered.columns:
            filtered = filtered[
                filtered["endpoint_name"].isin(selected_endpoints)
            ]
        return filtered

    endpoint_filtered = _filter_scope(endpoint_source)
    host_filtered = _filter_scope(host_source)
    volume_filtered = _filter_scope(volume_source)
    image_filtered = _filter_scope(image_source)
    container_details_filtered = _filter_scope(container_detail_source)

    if not containers_filtered.empty and not container_details_filtered.empty:
        visible_ids = {
            str(identifier)
            for identifier in containers_filtered["container_id"].fillna("")
            if str(identifier)
        }
        if visible_ids and "container_id" in container_details_filtered.columns:
            container_details_filtered = container_details_filtered[
                container_details_filtered["container_id"].astype(str).isin(visible_ids)
            ]

    return FilterResult(
        selected_environments=selected_environments,
        selected_endpoints=selected_endpoints,
        stack_search=stack_search,
        container_search=container_search,
        stack_data=stack_filtered,
        container_data=containers_filtered,
        endpoint_data=endpoint_filtered,
        container_details=container_details_filtered,
        host_data=host_filtered,
        volume_data=volume_filtered,
        image_data=image_filtered,
    )<|MERGE_RESOLUTION|>--- conflicted
+++ resolved
@@ -32,12 +32,9 @@
         load_cache_entry as load_portainer_cache_entry,
         store_cache_entry as store_portainer_cache_entry,
     )
-<<<<<<< HEAD
     from .services.backup_scheduler import (  # type: ignore[import-not-found]
         ensure_scheduler_running,
     )
-=======
->>>>>>> 76486213
     from .settings import (  # type: ignore[import-not-found]
         PortainerEnvironment,
         get_configured_environments,
@@ -69,12 +66,9 @@
         load_cache_entry as load_portainer_cache_entry,
         store_cache_entry as store_portainer_cache_entry,
     )
-<<<<<<< HEAD
     from services.backup_scheduler import (  # type: ignore[no-redef]
         ensure_scheduler_running,
     )
-=======
->>>>>>> 76486213
     from settings import (  # type: ignore[no-redef]
         PortainerEnvironment,
         get_configured_environments,
@@ -179,7 +173,6 @@
         saver=save_environments,
     )
 
-<<<<<<< HEAD
     try:
         ensure_scheduler_running()
     except Exception:  # pragma: no cover - defensive guard for Streamlit runtime
@@ -190,7 +183,6 @@
         st.session_state[SESSION_SELECTED_ENV_KEY] = (
             environments[0]["name"] if environments else ""
         )
-=======
 
 def initialise_session_state(
     *,
@@ -203,7 +195,6 @@
     environments = manager.initialise()
     runner = background_runner or BackgroundJobRunner()
     runner.maybe_run_backups(environments)
->>>>>>> 76486213
 
 
 def get_saved_environments(
