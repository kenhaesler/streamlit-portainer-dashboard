--- conflicted
+++ resolved
@@ -385,7 +385,6 @@
                 endpoint_warnings.append(
                     f"[{environment.name}] Failed to load containers for endpoint {endpoint_id}: {exc}"
                 )
-<<<<<<< HEAD
                 containers[endpoint_id] = []
             try:
                 host_info[endpoint_id] = client.get_endpoint_host_info(endpoint_id)
@@ -442,45 +441,6 @@
                     warnings.append(
                         f"[{environment.name}] Failed to load stats for container {container_id[:12]} on endpoint {endpoint_id}: {exc}"
                     )
-=======
-                endpoint_containers = []
-
-            return endpoint_id, endpoint_stacks, endpoint_containers, endpoint_warnings
-
-        endpoints_list = list(endpoints)
-        if endpoints_list:
-            max_workers = min(8, len(endpoints_list))
-            with ThreadPoolExecutor(max_workers=max_workers) as executor:
-                future_map = {
-                    executor.submit(_load_endpoint_payload, endpoint): endpoint
-                    for endpoint in endpoints_list
-                }
-                for future in as_completed(future_map):
-                    try:
-                        (
-                            endpoint_id,
-                            endpoint_stacks,
-                            endpoint_containers,
-                            endpoint_warnings,
-                        ) = future.result()
-                    except Exception as exc:  # pragma: no cover - defensive
-                        endpoint = future_map[future]
-                        endpoint_id = int(endpoint.get("Id") or endpoint.get("id", 0))
-                        warnings.append(
-                            f"[{environment.name}] Unexpected error loading endpoint {endpoint_id}: {exc}"
-                        )
-                        stacks.setdefault(endpoint_id, [])
-                        containers.setdefault(endpoint_id, [])
-                        continue
-
-                    stacks[endpoint_id] = endpoint_stacks
-                    containers[endpoint_id] = endpoint_containers
-                    if endpoint_warnings:
-                        warnings.extend(endpoint_warnings)
-        else:
-            stacks = {}
-            containers = {}
->>>>>>> b85518cd
 
         stack_df = normalise_endpoint_stacks(endpoints, stacks)
         stack_df["environment_name"] = environment.name
