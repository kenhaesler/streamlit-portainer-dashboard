--- conflicted
+++ resolved
@@ -142,7 +142,6 @@
     rerun()
 
 
-<<<<<<< HEAD
 def initialise_session_state(config: Config) -> None:
     """Ensure baseline session state is available for all pages."""
 
@@ -153,7 +152,6 @@
             if defaults.api_url and defaults.api_key:
                 stored = [_environment_from_defaults(defaults)]
         st.session_state[SESSION_ENVIRONMENTS_KEY] = stored
-=======
 def _get_environment_manager(
     state: MutableMapping[str, object] | None = None,
     *,
@@ -169,7 +167,6 @@
         saver=save_environments,
     )
 
->>>>>>> 72e82508
 
 def initialise_session_state(
     *,
@@ -212,7 +209,6 @@
     manager = _get_environment_manager(environment_manager=environment_manager)
     return manager.get_selected_environment_name()
 
-<<<<<<< HEAD
 def set_active_environment(config: Config, name: str) -> None:
     """Update the active environment selection."""
 
@@ -240,7 +236,6 @@
     st.session_state["active_portainer_environment"] = environment
     st.session_state[SESSION_APPLIED_ENV_KEY] = selected
     clear_cached_data(config, persistent=applied is not None)
-=======
 
 def set_active_environment(
     name: str,
@@ -260,7 +255,6 @@
 
     manager = _get_environment_manager(environment_manager=environment_manager)
     manager.apply_selected_environment()
->>>>>>> 72e82508
 
 
 def load_configured_environment_settings(
@@ -268,14 +262,11 @@
 ) -> tuple[PortainerEnvironment, ...]:
     """Load configured Portainer environments from environment variables."""
 
-<<<<<<< HEAD
     environments = config.portainer.configured_environments
-=======
     try:
         environments = EnvironmentManager.load_configured_environment_settings()
     except ValueError as exc:  # pragma: no cover - depends on runtime configuration
         raise ConfigurationError(str(exc)) from exc
->>>>>>> 72e82508
     if not environments:
         raise NoEnvironmentsConfiguredError
     return environments
