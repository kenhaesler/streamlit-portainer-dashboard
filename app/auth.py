"""Authentication utilities for the Streamlit dashboard."""
from __future__ import annotations

import base64
import hashlib
import html
import json
import math
from dataclasses import dataclass
from datetime import datetime, timedelta, timezone
from functools import lru_cache
from secrets import token_urlsafe
from typing import Any, Optional
from urllib.parse import urlencode

import jwt
import requests
import streamlit as st
from streamlit_autorefresh import st_autorefresh

from .config import (
    AUTH_PROVIDER_ENV_VAR,
    Config,
    ConfigurationError,
    KEY_ENV_VAR,
    OIDCConfig,
    OIDC_AUDIENCE_ENV_VAR,
    OIDC_CLIENT_ID_ENV_VAR,
    OIDC_CLIENT_SECRET_ENV_VAR,
    OIDC_DISCOVERY_URL_ENV_VAR,
    OIDC_ISSUER_ENV_VAR,
    OIDC_REDIRECT_URI_ENV_VAR,
    OIDC_SCOPES_ENV_VAR,
    USERNAME_ENV_VAR,
    reload_config,
)
from .config import (
    _build_well_known_url as _config_build_well_known_url,
    _load_oidc_config as _config_load_oidc_config,
)

_OIDCSettings = OIDCConfig

from app.session_storage import SessionRecord, SessionStorage, create_session_storage

USERNAME_ENV_VAR = "DASHBOARD_USERNAME"
KEY_ENV_VAR = "DASHBOARD_KEY"
SESSION_TIMEOUT_ENV_VAR = "DASHBOARD_SESSION_TIMEOUT_MINUTES"
AUTH_PROVIDER_ENV_VAR = "DASHBOARD_AUTH_PROVIDER"
OIDC_ISSUER_ENV_VAR = "DASHBOARD_OIDC_ISSUER"
OIDC_CLIENT_ID_ENV_VAR = "DASHBOARD_OIDC_CLIENT_ID"
OIDC_CLIENT_SECRET_ENV_VAR = "DASHBOARD_OIDC_CLIENT_SECRET"
OIDC_REDIRECT_URI_ENV_VAR = "DASHBOARD_OIDC_REDIRECT_URI"
OIDC_SCOPES_ENV_VAR = "DASHBOARD_OIDC_SCOPES"
OIDC_DISCOVERY_URL_ENV_VAR = "DASHBOARD_OIDC_DISCOVERY_URL"
OIDC_AUDIENCE_ENV_VAR = "DASHBOARD_OIDC_AUDIENCE"
SESSION_COOKIE_NAME = "dashboard_session_token"
DEFAULT_SESSION_COOKIE_DURATION = timedelta(days=30)


@dataclass(frozen=True)
class _OIDCProviderMetadata:
    """Metadata advertised by the OIDC discovery document."""

    issuer: str
    authorization_endpoint: str
    token_endpoint: str
    jwks_uri: str
    end_session_endpoint: Optional[str]


@st.cache_resource(show_spinner=False)
def _get_session_storage() -> SessionStorage:
    """Return the configured session storage backend."""

    return create_session_storage()


def _build_well_known_url(issuer: str) -> str:
    """Return the OIDC discovery document URL for the given issuer."""

    return _config_build_well_known_url(issuer)


def _get_oidc_settings() -> OIDCConfig:
    """Load the configured OIDC settings from the environment."""

    try:
        return _config_load_oidc_config()
    except ConfigurationError as exc:
        raise ValueError(str(exc)) from exc


@lru_cache(maxsize=8)
def _load_oidc_provider_metadata(discovery_url: str) -> _OIDCProviderMetadata:
    """Fetch and parse the OIDC provider discovery document."""

    try:
        response = requests.get(discovery_url, timeout=10)
        response.raise_for_status()
    except requests.RequestException as exc:
        raise ValueError(
            "Failed to retrieve OIDC discovery document. Check the issuer URL and network connectivity."
        ) from exc

    try:
        payload = response.json()
    except ValueError as exc:  # pragma: no cover - defensive programming
        raise ValueError("OIDC discovery response was not valid JSON.") from exc

    for field in ("authorization_endpoint", "token_endpoint", "jwks_uri"):
        if field not in payload:
            raise ValueError(
                "OIDC discovery document is missing the required "
                f"'{field}' attribute."
            )

    issuer = payload.get("issuer") or discovery_url
    return _OIDCProviderMetadata(
        issuer=issuer,
        authorization_endpoint=payload["authorization_endpoint"],
        token_endpoint=payload["token_endpoint"],
        jwks_uri=payload["jwks_uri"],
        end_session_endpoint=payload.get("end_session_endpoint"),
    )


@lru_cache(maxsize=8)
def _fetch_oidc_jwks(jwks_uri: str) -> dict[str, Any]:
    """Fetch the JSON Web Key Set used to validate ID token signatures."""

    try:
        response = requests.get(jwks_uri, timeout=10)
        response.raise_for_status()
    except requests.RequestException as exc:
        raise ValueError("Failed to download OIDC JWKS from the provider.") from exc

    try:
        payload = response.json()
    except ValueError as exc:  # pragma: no cover - defensive programming
        raise ValueError("OIDC JWKS response was not valid JSON.") from exc

    keys = payload.get("keys")
    if not isinstance(keys, list) or not keys:
        raise ValueError("OIDC JWKS payload did not include signing keys.")

    return payload


def _select_jwk(jwks: dict[str, Any], *, kid: Optional[str]) -> dict[str, Any]:
    """Return the signing key matching ``kid`` from the JWKS payload."""

    keys = jwks.get("keys", [])
    if not isinstance(keys, list):
        raise ValueError("OIDC JWKS payload is malformed.")

    if kid is None:
        if len(keys) == 1:
            return keys[0]
        raise ValueError("ID token did not specify a key identifier (kid).")

    for key in keys:
        if not isinstance(key, dict):
            continue
        if key.get("kid") == kid:
            return key

    raise ValueError("Unable to find a signing key that matches the ID token.")


def _verify_id_token(settings: OIDCConfig, id_token: str) -> dict[str, Any]:
    """Validate the ID token signature and required claims."""

    metadata = _load_oidc_provider_metadata(settings.discovery_url)
    jwks = _fetch_oidc_jwks(metadata.jwks_uri)

    try:
        header = jwt.get_unverified_header(id_token)
    except jwt.InvalidTokenError as exc:
        raise ValueError("Unable to parse ID token header.") from exc

    algorithm_name = header.get("alg")
    if not isinstance(algorithm_name, str):
        raise ValueError("ID token is missing the signing algorithm.")

    algorithms = jwt.algorithms.get_default_algorithms()
    algorithm = algorithms.get(algorithm_name)
    if algorithm is None:
        raise ValueError(f"Unsupported ID token signing algorithm: {algorithm_name}.")

    key_data = _select_jwk(jwks, kid=header.get("kid"))
    key = algorithm.from_jwk(json.dumps(key_data))

    audience = settings.audience or settings.client_id

    try:
        return jwt.decode(
            id_token,
            key,
            algorithms=[algorithm_name],
            audience=audience,
            issuer=settings.issuer,
            options={"require": ["sub", "iss", "aud", "exp", "iat"]},
        )
    except jwt.InvalidTokenError as exc:
        raise ValueError("The ID token from the provider could not be validated.") from exc


def _build_authorization_url(
    metadata: _OIDCProviderMetadata,
    settings: OIDCConfig,
    *,
    state: str,
    code_challenge: Optional[str],
) -> str:
    """Construct the OIDC authorisation endpoint URL."""

    params: dict[str, str] = {
        "response_type": "code",
        "client_id": settings.client_id,
        "redirect_uri": settings.redirect_uri,
        "scope": " ".join(settings.scopes),
        "state": state,
    }
    if code_challenge is not None:
        params["code_challenge"] = code_challenge
        params["code_challenge_method"] = "S256"
    query = urlencode(params)
    separator = "&" if "?" in metadata.authorization_endpoint else "?"
    return f"{metadata.authorization_endpoint}{separator}{query}"


def _generate_code_verifier() -> str:
    """Return a cryptographically random code verifier for PKCE."""

    return token_urlsafe(96)


def _create_code_challenge(verifier: str) -> str:
    """Create a S256 code challenge from ``verifier`` suitable for PKCE."""

    digest = hashlib.sha256(verifier.encode("utf-8")).digest()
    return base64.urlsafe_b64encode(digest).rstrip(b"=").decode("ascii")


def _generate_state_token() -> str:
    """Return a secure random state token for the OIDC flow."""

    return token_urlsafe(32)


def _get_query_param(name: str) -> Optional[str]:
    """Return the first value for the given query parameter, if present."""

    try:
        params = st.query_params  # type: ignore[attr-defined]
        value = params.get(name)
        if value is None:
            return None
        if isinstance(value, list):
            return value[0] if value else None
        return str(value)
    except AttributeError:
        params = st.experimental_get_query_params()
        values = params.get(name)
        if not values:
            return None
        return values[0]


def _clear_query_params() -> None:
    """Remove all query parameters from the current page URL."""

    try:
        st.query_params.clear()  # type: ignore[attr-defined]
    except AttributeError:
        st.experimental_set_query_params()


def _redirect_to_authorization(url: str) -> None:
    """Perform a client-side redirect to the identity provider."""

    escaped = html.escape(url, quote=True)
    st.markdown(
        f'<meta http-equiv="refresh" content="0; url={escaped}">',
        unsafe_allow_html=True,
    )
    st.stop()


def _exchange_code_for_tokens(
    metadata: _OIDCProviderMetadata,
    settings: OIDCConfig,
    *,
    code: str,
    code_verifier: Optional[str],
) -> dict[str, Any]:
    """Exchange the received authorisation code for tokens."""

    data: dict[str, str] = {
        "grant_type": "authorization_code",
        "code": code,
        "redirect_uri": settings.redirect_uri,
        "client_id": settings.client_id,
    }
    if code_verifier:
        data["code_verifier"] = code_verifier

    auth: Optional[tuple[str, str]] = None
    if settings.client_secret:
        auth = (settings.client_id, settings.client_secret)

    try:
        response = requests.post(
            metadata.token_endpoint,
            data=data,
            auth=auth,
            timeout=10,
            headers={"Accept": "application/json"},
        )
        response.raise_for_status()
    except requests.RequestException as exc:
        raise ValueError("Failed to exchange the authorisation code for tokens.") from exc

    try:
        token_payload = response.json()
    except ValueError as exc:  # pragma: no cover - defensive programming
        raise ValueError("Token endpoint returned an invalid JSON response.") from exc

    return token_payload


def _extract_display_name(claims: dict[str, Any]) -> str:
    """Return a human-friendly display name from the ID token claims."""

    for key in ("name", "preferred_username", "email", "sub"):
        value = claims.get(key)
        if isinstance(value, str) and value.strip():
            return value
    return "Authenticated user"


def _handle_oidc_callback(
    settings: OIDCConfig,
    session_timeout: Optional[timedelta],
    now: datetime,
) -> None:
    """Process an authorisation response from the identity provider."""

    code = _get_query_param("code")
    state = _get_query_param("state")
    error = _get_query_param("error")

    if error:
        description = _get_query_param("error_description")
        message = f"OIDC provider returned an error: {error}"
        if description:
            message = f"{message} – {description}"
        st.session_state["auth_error"] = message
        _clear_query_params()
        _trigger_rerun()
        return

    if not code:
        return

    expected_state = st.session_state.get("_oidc_state")
    if not isinstance(expected_state, str) or state != expected_state:
        st.session_state["auth_error"] = "Invalid login response. Please try again."
        _clear_query_params()
        _trigger_rerun()
        return

    code_verifier = st.session_state.get("_oidc_code_verifier")
    if code_verifier is not None and not isinstance(code_verifier, str):
        code_verifier = None

    metadata = _load_oidc_provider_metadata(settings.discovery_url)

    try:
        token_payload = _exchange_code_for_tokens(
            metadata,
            settings,
            code=code,
            code_verifier=code_verifier,
        )
    except ValueError as exc:
        st.session_state["auth_error"] = str(exc)
        _clear_query_params()
        _trigger_rerun()
        return

    id_token = token_payload.get("id_token")
    if not isinstance(id_token, str) or not id_token:
        st.session_state["auth_error"] = (
            "The identity provider response did not include an ID token."
        )
        _clear_query_params()
        _trigger_rerun()
        return

    try:
        claims = _verify_id_token(settings, id_token)
    except ValueError as exc:
        st.session_state["auth_error"] = str(exc)
        _clear_query_params()
        _trigger_rerun()
        return

    display_name = _extract_display_name(claims)

    st.session_state["authenticated"] = True
    st.session_state["authenticated_at"] = now
    st.session_state["last_active"] = now
    st.session_state["auth_method"] = "oidc"
    st.session_state["display_name"] = display_name
    st.session_state["oidc_claims"] = claims
    st.session_state["oidc_id_token"] = id_token
    st.session_state.pop("auth_error", None)
    st.session_state.pop("_oidc_state", None)
    st.session_state.pop("_oidc_code_verifier", None)

    _store_persistent_session(
        display_name,
        now,
        session_timeout,
        auth_method="oidc",
    )

    _clear_query_params()
    _trigger_rerun()


def _render_oidc_login(settings: OIDCConfig) -> None:
    """Render the OIDC login button and initiate the flow when clicked."""

    st.markdown("### 🔐 Sign in to the Portainer dashboard")
    st.caption("Use your identity provider credentials to continue.")

    error_message = st.session_state.get("auth_error")
    if error_message:
        st.error(error_message)

    if st.button("Continue with single sign-on", key="oidc_sign_in", type="primary"):
        try:
            metadata = _load_oidc_provider_metadata(settings.discovery_url)
        except ValueError as exc:
            st.session_state["auth_error"] = str(exc)
            _trigger_rerun()
            return

        state_token = _generate_state_token()
        code_verifier = _generate_code_verifier()
        code_challenge = _create_code_challenge(code_verifier)
        st.session_state["_oidc_state"] = state_token
        st.session_state["_oidc_code_verifier"] = code_verifier
        st.session_state.pop("auth_error", None)

        authorization_url = _build_authorization_url(
            metadata,
            settings,
            state=state_token,
            code_challenge=code_challenge,
        )
        _redirect_to_authorization(authorization_url)

def _prune_expired_sessions(*, now: Optional[datetime] = None) -> None:
    """Remove expired sessions from the persistent store."""

    reference_time = now or datetime.now(timezone.utc)
    _get_session_storage().purge_expired(reference_time)


def get_active_session_count(*, now: Optional[datetime] = None) -> int:
    """Return the number of currently active authenticated sessions.

    The count is derived from the persistent session store used for cookie
    based authentication. Expired sessions are discarded based on their
    configured timeout. Active sessions are those which have not expired –
    callers may optionally provide ``now`` to aid deterministic testing.
    """

    reference_time = now or datetime.now(timezone.utc)
    storage = _get_session_storage()
    return storage.count(reference_time)


def _trigger_rerun() -> None:
    """Trigger a Streamlit rerun using the available API."""
    try:  # Streamlit < 1.27
        st.experimental_rerun()
    except AttributeError:  # pragma: no cover - Streamlit >= 1.27
        st.rerun()  # type: ignore[attr-defined]


def _format_remaining_time(delta: timedelta) -> str:
    """Return a human friendly representation of a positive timedelta."""
    total_seconds = max(0, int(delta.total_seconds()))
    hours, remainder = divmod(total_seconds, 3600)
    minutes, seconds = divmod(remainder, 60)

    if hours:
        return f"{hours:d}h {minutes:02d}m {seconds:02d}s"
    if minutes:
        return f"{minutes:d}m {seconds:02d}s"
    return f"{seconds:d}s"


def _format_remaining_minutes(delta: timedelta) -> str:
    """Return the remaining time rounded up to the nearest minute."""
    total_seconds = max(0, int(delta.total_seconds()))

    if total_seconds == 0:
        return "0m"

    total_minutes = math.ceil(total_seconds / 60)
    return f"{total_minutes:d}m"


def _get_session_token_from_cookie() -> Optional[str]:
    """Return the persistent session token from the browser cookie, if any."""

    try:
        token = st.experimental_get_cookie(SESSION_COOKIE_NAME)
    except AttributeError:  # pragma: no cover - Streamlit < 1.27 fallback
        return None

    if not token:
        return None
    return token


def _set_session_cookie(
    token: str, *, now: datetime, session_timeout: Optional[timedelta]
) -> None:
    """Persist the session token in a browser cookie."""

    try:
        expires_at = now + (
            session_timeout if session_timeout is not None else DEFAULT_SESSION_COOKIE_DURATION
        )
        st.experimental_set_cookie(
            SESSION_COOKIE_NAME,
            token,
            expires_at=expires_at,
            path="/",
        )
    except AttributeError:  # pragma: no cover - Streamlit < 1.27 fallback
        return


def _delete_session_cookie() -> None:
    """Remove the session token cookie from the browser."""

    try:
        st.experimental_delete_cookie(SESSION_COOKIE_NAME, path="/")
    except AttributeError:  # pragma: no cover - Streamlit < 1.27 fallback
        return


def _clear_persistent_session() -> None:
    """Forget any persisted session token for the active user."""

    token = st.session_state.pop("_session_token", None)
    if isinstance(token, str):
        _get_session_storage().delete(token)

    _delete_session_cookie()


def _store_persistent_session(
    username: str,
    now: datetime,
    session_timeout: Optional[timedelta],
    *,
    auth_method: str = "static",
) -> None:
    """Create and persist a new session token for the authenticated user."""

    _prune_expired_sessions(now=now)
    storage = _get_session_storage()

    token_from_cookie = _get_session_token_from_cookie()
    token: str | None = None

    if token_from_cookie:
        session = storage.retrieve(token_from_cookie)
<<<<<<< HEAD
        if session is None:
            storage.delete(token_from_cookie)
        elif session.username != username:
=======
        if session is not None and session.username != username:
>>>>>>> 184835cd
            storage.delete(token_from_cookie)
        else:
            token = token_from_cookie

    if token is None:
        token = token_urlsafe(32)

    storage.create(
        SessionRecord(
            token=token,
            username=username,
            authenticated_at=now,
            last_active=now,
            session_timeout=session_timeout,
            auth_method=auth_method,
        )
    )
    st.session_state["_session_token"] = token
    _set_session_cookie(token, now=now, session_timeout=session_timeout)


def _update_persistent_session_activity(
    now: datetime, session_timeout: Optional[timedelta]
) -> None:
    """Update the ``last_active`` timestamp for the stored session token."""

    token = st.session_state.get("_session_token")
    if not isinstance(token, str):
        return

    storage = _get_session_storage()
    session = storage.retrieve(token)
    if session is None:
        return

    storage.touch(token, last_active=now, session_timeout=session_timeout)
    _set_session_cookie(token, now=now, session_timeout=session_timeout)


def _restore_persistent_session(
    expected_username: Optional[str],
    session_timeout: Optional[timedelta],
    now: datetime,
) -> None:
    """Restore an authenticated session based on the persisted token, if present."""

    _prune_expired_sessions(now=now)
    token = _get_session_token_from_cookie()
    if not token:
        return

    storage = _get_session_storage()
    session = storage.retrieve(token)
    if session is None:
        storage.delete(token)
        _delete_session_cookie()
        return

    if expected_username is not None and session.username != expected_username:
        storage.delete(token)
        _delete_session_cookie()
        return

    if session.is_expired(now, session_timeout=session_timeout):
        storage.delete(token)
        _delete_session_cookie()
        st.session_state.pop("authenticated", None)
        st.session_state.pop("authenticated_at", None)
        st.session_state.pop("last_active", None)
        st.session_state["auth_error"] = "Session expired due to inactivity."
        return

    st.session_state["authenticated"] = True
    st.session_state["authenticated_at"] = session.authenticated_at
    st.session_state["last_active"] = now
    st.session_state["_session_token"] = token
    st.session_state["auth_method"] = session.auth_method
    st.session_state["display_name"] = session.username
    _set_session_cookie(token, now=now, session_timeout=session_timeout)
    storage.touch(token, last_active=now, session_timeout=session_timeout)


def require_authentication(config: Config) -> None:
    """Prompt the user for credentials and block execution until authenticated."""

    provider = config.auth.provider
    if provider not in {"static", "oidc"}:
        st.error(
            "Unsupported authentication provider configured. Set "
            f"`{AUTH_PROVIDER_ENV_VAR}` to either 'static' or 'oidc'."
        )
        st.stop()

    session_timeout = config.auth.session_timeout

    now = datetime.now(timezone.utc)
    session_timer_placeholder = st.sidebar.empty()
    auto_refresh_triggered = False

    if provider == "oidc":
        oidc_settings = config.auth.oidc
        if oidc_settings is None:
            st.error(
                "OIDC authentication is enabled but configuration is incomplete. "
                "Verify the OIDC environment variables before starting the app."
            )
            st.stop()

        _restore_persistent_session(None, session_timeout, now)
        _handle_oidc_callback(oidc_settings, session_timeout, now)
    else:
        expected_username = config.auth.static.username
        expected_key = config.auth.static.key

        if not expected_username or not expected_key:
            st.error(
                "Dashboard credentials are not configured. Set both the "
                f"`{USERNAME_ENV_VAR}` and `{KEY_ENV_VAR}` environment "
                "variables before starting the app."
            )
            st.stop()

        _restore_persistent_session(expected_username, session_timeout, now)

    if st.session_state.get("authenticated") and session_timeout is not None:
        refresh_count = st_autorefresh(interval=30000, key="session_timeout_refresh")
        previous_refresh_count = st.session_state.get("_session_timeout_refresh_count")
        auto_refresh_triggered = (
            previous_refresh_count is not None and refresh_count != previous_refresh_count
        )
        st.session_state["_session_timeout_refresh_count"] = refresh_count
    else:
        st.session_state.pop("_session_timeout_refresh_count", None)

    if st.session_state.get("authenticated"):
        last_active = st.session_state.get("last_active")
        if not isinstance(last_active, datetime):
            last_active = st.session_state.get("authenticated_at")

        if session_timeout is not None and isinstance(last_active, datetime):
            time_remaining = session_timeout - (now - last_active)
            if time_remaining <= timedelta(0):
                st.session_state.pop("authenticated", None)
                st.session_state.pop("authenticated_at", None)
                st.session_state.pop("last_active", None)
                _clear_persistent_session()
                st.session_state["auth_error"] = "Session expired due to inactivity."
                session_timer_placeholder.empty()
            else:
                session_timer_placeholder.info(
                    f"Session expires in {_format_remaining_minutes(time_remaining)}",
                    icon="⏳",
                )

                if timedelta(0) < time_remaining <= timedelta(seconds=30):
                    warning_container = st.empty()
                    with warning_container.container():
                        st.warning(
                            "Your session will expire soon due to inactivity.",
                            icon="⚠️",
                        )
                        st.write(
                            f"Remaining time: {_format_remaining_time(time_remaining)}"
                        )
                        if st.button("Keep me logged in", key="keep_session_active"):
                            st.session_state["last_active"] = datetime.now(timezone.utc)
                            _trigger_rerun()

                if not auto_refresh_triggered:
                    st.session_state["last_active"] = now
                    _update_persistent_session_activity(now, session_timeout)
                return
        else:
            if session_timeout is None:
                session_timer_placeholder.info(
                    "Session timeout is not configured.",
                    icon="🟢",
                )
            else:
                session_timer_placeholder.empty()
            st.session_state["last_active"] = now
            _update_persistent_session_activity(now, session_timeout)
            return

    session_timer_placeholder.empty()

    if provider == "oidc":
        if oidc_settings is None:
            st.error("OIDC settings could not be loaded.")
            st.stop()
        _render_oidc_login(oidc_settings)
        st.stop()

    st.markdown("### 🔐 Sign in to the Portainer dashboard")
    st.caption(
        "Enter the credentials configured through the dashboard environment "
        "variables."
    )

    error_message = st.session_state.get("auth_error")
    if error_message:
        st.error(error_message)

    with st.form("dashboard-authentication"):
        username = st.text_input("Username", placeholder="Dashboard username")
        access_key = st.text_input(
            "Access key",
            placeholder="Dashboard access key",
            type="password",
        )
        submitted = st.form_submit_button("Sign in")

    if submitted:
        if username == expected_username and access_key == expected_key:
            st.session_state["authenticated"] = True
            st.session_state["authenticated_at"] = now
            st.session_state["last_active"] = now
            st.session_state["auth_method"] = "static"
            st.session_state["display_name"] = expected_username
            _store_persistent_session(
                expected_username,
                now,
                session_timeout,
                auth_method="static",
            )
            st.session_state.pop("auth_error", None)
            _trigger_rerun()
        else:
            st.session_state["auth_error"] = "Invalid username or access key."
            _trigger_rerun()

    st.stop()


def render_logout_button() -> None:
    """Display a logout control in the sidebar for authenticated users."""
    if not st.session_state.get("authenticated"):
        return

    display_name = st.session_state.get("display_name")
    if isinstance(display_name, str) and display_name.strip():
        st.sidebar.caption(f"Signed in as {display_name}")

    if st.sidebar.button("Log out", width="stretch"):
        _clear_persistent_session()
        for key in (
            "authenticated",
            "auth_error",
            "authenticated_at",
            "last_active",
            "display_name",
            "auth_method",
            "oidc_claims",
            "oidc_id_token",
            "_oidc_state",
            "_oidc_code_verifier",
        ):
            st.session_state.pop(key, None)
        _trigger_rerun()<|MERGE_RESOLUTION|>--- conflicted
+++ resolved
@@ -585,13 +585,10 @@
 
     if token_from_cookie:
         session = storage.retrieve(token_from_cookie)
-<<<<<<< HEAD
         if session is None:
             storage.delete(token_from_cookie)
         elif session.username != username:
-=======
         if session is not None and session.username != username:
->>>>>>> 184835cd
             storage.delete(token_from_cookie)
         else:
             token = token_from_cookie
