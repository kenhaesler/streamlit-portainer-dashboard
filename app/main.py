--- conflicted
+++ resolved
@@ -36,11 +36,6 @@
         st.logo(str(logo_path))
     except Exception:  # pragma: no cover - optional enhancement
         pass
-<<<<<<< HEAD
-=======
-
-apply_lucerne_theme()
->>>>>>> 0b37c170
 
 initialise_session_state()
 apply_selected_environment()
