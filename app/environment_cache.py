--- conflicted
+++ resolved
@@ -77,7 +77,6 @@
     return _cache_directory(config) / safe_key
 
 
-<<<<<<< HEAD
 def _cache_lock_path(path: Path) -> Path:
     return path.with_suffix(f"{_CACHE_FILE_SUFFIX}{_CACHE_LOCK_SUFFIX}")
 
@@ -105,10 +104,8 @@
 
 def _ensure_cache_directory() -> Path:
     directory = _cache_directory()
-=======
 def _ensure_cache_directory(config: CacheConfig) -> Path:
     directory = _cache_directory(config)
->>>>>>> 76486213
     try:
         directory.mkdir(parents=True, exist_ok=True)
     except OSError as exc:  # pragma: no cover - defensive
